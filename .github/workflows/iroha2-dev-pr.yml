name: I2::Dev::Tests

on:
  pull_request:
    branches: [iroha2-dev]
    paths:
      - "**.rs"
      - "**.json"
      - "**.toml"
      - "**.yml"

      # Not part of the workspace
      - "!wasm/**"

concurrency: 
  group: ${{ github.workflow }}-${{ github.ref }}
  cancel-in-progress: true

env:
  CARGO_TERM_COLOR: always

jobs:
  checks:
    runs-on: ubuntu-latest
    container:
      image: 7272721/i2-ci:latest
    steps:
      - uses: actions/checkout@v2
      - uses: Swatinem/rust-cache@v1
      - name: Documentation check
        if: always()
        run: |
          cargo doc --no-deps --quiet
          ./scripts/check.sh docs
      - name: Check genesis
        if: always()
        run: |
          ./scripts/check.sh genesis
      - name: Wasm build check
        if: always()
        env:
          RUSTC_BOOTSTRAP: 1
        working-directory: wasm
        run: mold --run cargo build --target wasm32-unknown-unknown --quiet

  tests_with_coverage:
    runs-on: ubuntu-latest
    container:
      image: 7272721/i2-ci:latest
    strategy:
      matrix:
        feature_flag: [all-features, no-default-features]
    steps:
      - uses: actions/checkout@v2
      # TODO Remove these steps #2165
      - uses: actions-rs/toolchain@v1
        with:
          toolchain: stable
          override: true
          components: llvm-tools-preview
      - name: Add components to nightly channel
        run: rustup component add llvm-tools-preview --toolchain nightly-2022-04-20-x86_64-unknown-linux-gnu
      - uses: taiki-e/install-action@cargo-llvm-cov
      #
      - uses: Swatinem/rust-cache@v1
<<<<<<< HEAD
      - name: Run tests, with ${{ matrix.feature_flag }}
        run: |
          mold --run cargo llvm-cov clean --workspace
          mold --run cargo +nightly-2022-04-20 llvm-cov --no-report --${{ matrix.feature_flag }} --workspace --doc
          mold --run cargo llvm-cov --no-report --${{ matrix.feature_flag }} --workspace
      - name: Generate lcov report
        if: ${{ matrix.feature_flag == 'all-features' }}
        run: |
          # generate report without tests
          # https://github.com/taiki-e/cargo-llvm-cov#merge-coverages-generated-under-different-test-conditions
          mold --run cargo +nightly-2022-04-20 llvm-cov --no-run --${{ matrix.feature_flag }} --workspace --doctests --lcov --output-path lcov.info
      - name: Upload coverage to codecov.io
        if: ${{ matrix.feature_flag == 'all-features' }}
=======
      - name: Run tests and generate lcov coverage report
        run: mold --run cargo llvm-cov --all-features --workspace --lcov --output-path lcov.info
      - name: Upload to codecov
>>>>>>> 33ab59a1
        uses: codecov/codecov-action@v3
        with:
          files: lcov.info
          fail_ci_if_error: true
      - name: Upload codecov report artifact
        uses: actions/upload-artifact@v3
        with:
          name: lcov-${{ github.event.pull_request.head.sha }}.info
          path: lcov.info

  integration_tests:
    runs-on: ubuntu-latest
    container:
      image: 7272721/i2-ci:latest
    timeout-minutes: 60
    strategy:
      matrix:
        feature_flag: [all-features, no-default-features]
    steps:
      - uses: actions/checkout@v2
      - uses: Swatinem/rust-cache@v1
      - name: Run tests, with ${{ matrix.feature_flag }}
        run: |
          mold --run cargo test --test '*' --${{ matrix.feature_flag }} -- integration:: --skip unstable_network<|MERGE_RESOLUTION|>--- conflicted
+++ resolved
@@ -52,18 +52,18 @@
         feature_flag: [all-features, no-default-features]
     steps:
       - uses: actions/checkout@v2
-      # TODO Remove these steps #2165
+      # TODO Remove this step #2165
       - uses: actions-rs/toolchain@v1
         with:
           toolchain: stable
           override: true
           components: llvm-tools-preview
+      # TODO Remove this step #2165
       - name: Add components to nightly channel
         run: rustup component add llvm-tools-preview --toolchain nightly-2022-04-20-x86_64-unknown-linux-gnu
+      # TODO Remove this step #2165
       - uses: taiki-e/install-action@cargo-llvm-cov
-      #
       - uses: Swatinem/rust-cache@v1
-<<<<<<< HEAD
       - name: Run tests, with ${{ matrix.feature_flag }}
         run: |
           mold --run cargo llvm-cov clean --workspace
@@ -77,11 +77,6 @@
           mold --run cargo +nightly-2022-04-20 llvm-cov --no-run --${{ matrix.feature_flag }} --workspace --doctests --lcov --output-path lcov.info
       - name: Upload coverage to codecov.io
         if: ${{ matrix.feature_flag == 'all-features' }}
-=======
-      - name: Run tests and generate lcov coverage report
-        run: mold --run cargo llvm-cov --all-features --workspace --lcov --output-path lcov.info
-      - name: Upload to codecov
->>>>>>> 33ab59a1
         uses: codecov/codecov-action@v3
         with:
           files: lcov.info
@@ -105,4 +100,4 @@
       - uses: Swatinem/rust-cache@v1
       - name: Run tests, with ${{ matrix.feature_flag }}
         run: |
-          mold --run cargo test --test '*' --${{ matrix.feature_flag }} -- integration:: --skip unstable_network+          mold --run cargo test --test mod --${{ matrix.feature_flag }} -- integration:: --skip unstable_network