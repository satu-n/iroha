name: I2::Dev::Tests

on:
  pull_request:
    branches: [iroha2-dev]
    paths:
      - "**.rs"
      - "**.json"
      - "**.toml"
      - "**.yml"

      # Not part of the workspace
      - "!wasm/**"

concurrency:
  group: ${{ github.workflow }}-${{ github.ref }}
  cancel-in-progress: true

env:
  CARGO_TERM_COLOR: always
  CARGO_INCREMENTAL: 0

jobs:
  check:
    runs-on: ubuntu-latest
    container:
      image: 7272721/i2-ci:nightly
    steps:
      - uses: actions/checkout@v3
      - uses: Swatinem/rust-cache@v1
      - name: Check config.md
        if: always()
        run: |
          cargo doc --no-deps --quiet
          ./scripts/check.sh docs
      - name: Check genesis.json
        if: always()
        run: |
          ./scripts/check.sh genesis
      - name: Wasm build check
        if: always()
        env:
          RUSTC_BOOTSTRAP: 1
        working-directory: wasm
        run: mold --run cargo build --target wasm32-unknown-unknown --quiet

  with_coverage:
    runs-on: [self-hosted, Linux]
    container:
<<<<<<< HEAD
      image: 7272721/i2-ci:latest
    strategy:
      matrix:
        feature_flag: [all-features, no-default-features]
    steps:
      - uses: actions/checkout@v3
      # TODO Remove this step #2165
      - uses: actions-rs/toolchain@v1
        with:
          toolchain: stable
          override: true
          components: llvm-tools-preview
      # TODO Remove this step #2165
      - name: Add components to nightly channel
        run: rustup component add llvm-tools-preview --toolchain nightly-2022-04-20-x86_64-unknown-linux-gnu
      # TODO Remove this step #2165
      - uses: taiki-e/install-action@cargo-llvm-cov
      - uses: Swatinem/rust-cache@v1
      - name: Run tests, with ${{ matrix.feature_flag }}
        run: |
          mold --run cargo llvm-cov clean --workspace
          mold --run cargo +nightly-2022-04-20 llvm-cov --doc --no-report --${{ matrix.feature_flag }} --workspace --no-fail-fast
          mold --run cargo llvm-cov --no-report --${{ matrix.feature_flag }} --workspace --no-fail-fast
      - name: Generate lcov report
        if: matrix.feature_flag == 'all-features'
        run: |
          # generate report without tests
          # https://github.com/taiki-e/cargo-llvm-cov#merge-coverages-generated-under-different-test-conditions
          mold --run cargo +nightly-2022-04-20 llvm-cov --no-run --${{ matrix.feature_flag }} --workspace --doctests --lcov --output-path lcov.info
      - name: Upload coverage to codecov.io
        if: matrix.feature_flag == 'all-features'
=======
      image: 7272721/i2-ci:nightly
    steps:
      - uses: actions/checkout@v3
      - name: Run tests and generate lcov coverage report
        run: |
          mold --run cargo llvm-cov --all-features --workspace  --no-fail-fast --lcov --output-path lcov.info || echo "tests failed to run"
      - name: Upload to codecov
>>>>>>> 38242ca3
        uses: codecov/codecov-action@v3
        with:
          files: lcov.info
          fail_ci_if_error: true
      - name: Upload codecov report artifact
        uses: actions/upload-artifact@v3
        with:
          name: lcov-${{ github.event.pull_request.head.sha }}.info
          path: lcov.info

  integration:
    runs-on: ubuntu-latest
    container:
      image: 7272721/i2-ci:nightly
    timeout-minutes: 60
    strategy:
      matrix:
        feature_flag: [all-features, no-default-features]
    steps:
      - uses: actions/checkout@v3
      - uses: Swatinem/rust-cache@v1
      - name: Run tests, with ${{ matrix.feature_flag }}
        run: |
          mold --run cargo test --test mod --${{ matrix.feature_flag }} -- integration:: --skip unstable_network<|MERGE_RESOLUTION|>--- conflicted
+++ resolved
@@ -47,47 +47,26 @@
   with_coverage:
     runs-on: [self-hosted, Linux]
     container:
-<<<<<<< HEAD
-      image: 7272721/i2-ci:latest
+      image: 7272721/i2-ci:nightly
     strategy:
       matrix:
         feature_flag: [all-features, no-default-features]
     steps:
       - uses: actions/checkout@v3
-      # TODO Remove this step #2165
-      - uses: actions-rs/toolchain@v1
-        with:
-          toolchain: stable
-          override: true
-          components: llvm-tools-preview
-      # TODO Remove this step #2165
-      - name: Add components to nightly channel
-        run: rustup component add llvm-tools-preview --toolchain nightly-2022-04-20-x86_64-unknown-linux-gnu
-      # TODO Remove this step #2165
-      - uses: taiki-e/install-action@cargo-llvm-cov
       - uses: Swatinem/rust-cache@v1
       - name: Run tests, with ${{ matrix.feature_flag }}
         run: |
           mold --run cargo llvm-cov clean --workspace
-          mold --run cargo +nightly-2022-04-20 llvm-cov --doc --no-report --${{ matrix.feature_flag }} --workspace --no-fail-fast
+          mold --run cargo +nightly-2022-08-15 llvm-cov --doc --no-report --${{ matrix.feature_flag }} --workspace --no-fail-fast
           mold --run cargo llvm-cov --no-report --${{ matrix.feature_flag }} --workspace --no-fail-fast
       - name: Generate lcov report
         if: matrix.feature_flag == 'all-features'
         run: |
           # generate report without tests
           # https://github.com/taiki-e/cargo-llvm-cov#merge-coverages-generated-under-different-test-conditions
-          mold --run cargo +nightly-2022-04-20 llvm-cov --no-run --${{ matrix.feature_flag }} --workspace --doctests --lcov --output-path lcov.info
+          mold --run cargo +nightly-2022-08-15 llvm-cov --no-run --${{ matrix.feature_flag }} --workspace --doctests --lcov --output-path lcov.info
       - name: Upload coverage to codecov.io
         if: matrix.feature_flag == 'all-features'
-=======
-      image: 7272721/i2-ci:nightly
-    steps:
-      - uses: actions/checkout@v3
-      - name: Run tests and generate lcov coverage report
-        run: |
-          mold --run cargo llvm-cov --all-features --workspace  --no-fail-fast --lcov --output-path lcov.info || echo "tests failed to run"
-      - name: Upload to codecov
->>>>>>> 38242ca3
         uses: codecov/codecov-action@v3
         with:
           files: lcov.info
