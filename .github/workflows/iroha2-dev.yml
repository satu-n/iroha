--- conflicted
+++ resolved
@@ -16,17 +16,6 @@
     steps:
       - uses: actions/checkout@v3
       - uses: Swatinem/rust-cache@v1
-<<<<<<< HEAD
-=======
-      - name: Build iroha2:build docker image
-        uses: docker/build-push-action@v3
-        with:
-          load: true
-          tags: iroha2:build
-          context: ${{ env.REPOSITORY_URL }}#iroha2-dev
-          file: Dockerfile.build
-          build-args: TAG=dev
->>>>>>> 6dc329da
       - name: Login to DockerHub
         uses: docker/login-action@v2
         with:
@@ -39,6 +28,7 @@
           tags: hyperledger/iroha2:dev
           context: .
           file: Dockerfile
+          build-args: TAG=dev
 
       - name: Check and merge Cargo dependencies (load-rs:dev)
         run: |
