--- conflicted
+++ resolved
@@ -30,12 +30,8 @@
     'sphinx.ext.ifconfig',
     'sphinx.ext.viewcode',
     'm2r2',
-<<<<<<< HEAD
     'sphinx_extensions.iroha_permissions',
     "sphinxext.remoteliteralinclude"
-=======
-    'sphinx_extensions.iroha_permissions'
->>>>>>> 0bf22d82
 ]
 
 html_static_path = ['_static']
