[package]
name = "iroha_version"
version = "2.0.0-pre-rc.7"
authors = ["Iroha 2 team <https://github.com/orgs/soramitsu/teams/iroha2>"]
edition = "2021"

# See more keys and their definitions at https://doc.rust-lang.org/cargo/reference/manifest.html

[features]
default = ["std", "derive", "scale", "json"]
# Enable static linkage of the rust standard library.
# Please refer to https://docs.rust-embedded.org/book/intro/no-std.html.
std = ["iroha_macro/std", "parity-scale-codec/std", "thiserror"]
# Enable macros for versioning
derive = ["iroha_version_derive"]
# Support SCALE codec for encoding and decoding
scale = ["parity-scale-codec/full"]
# Support JSON (de)serialisation
json = ["serde", "serde_json"]

[dependencies]
iroha_version_derive = { version = "=2.0.0-pre-rc.7", path = "derive", default-features = false, optional = true }
iroha_macro = { version = "=2.0.0-pre-rc.7", path = "../macro", default-features = false }
iroha_schema = { version = "=2.0.0-pre-rc.7", path = "../schema", default-features = false }

<<<<<<< HEAD
parity-scale-codec = { version = "2.3.1", default-features = false, optional = true, features = ["derive"] }
serde_json = { version = "1.0", default-features = false, optional = true, features = ["alloc"] }
serde = { version = "1.0", default-features = false, optional = true, features = ["derive"] }
thiserror = { version = "1.0.28", default-features = false, optional = true }
warp = { version = "0.3.2", default-features = false, optional = true }

[dev-dependencies]
iroha_data_model = { version = "=2.0.0-pre-rc.7", path = "../data_model" }
iroha_logger = { version = "=2.0.0-pre-rc.7", path = "../logger" }
=======
parity-scale-codec = { version = "3.1.5", default-features = false, optional = true, features = ["derive"] }
serde_json = { version = "1.0.83", default-features = false, optional = true, features = ["alloc"] }
serde = { version = "1.0.142", default-features = false, optional = true, features = ["derive"] }
thiserror = { version = "1.0.32", default-features = false, optional = true }
warp = { version = "0.3.2", default-features = false, optional = true }
>>>>>>> 38242ca3
<|MERGE_RESOLUTION|>--- conflicted
+++ resolved
@@ -23,20 +23,12 @@
 iroha_macro = { version = "=2.0.0-pre-rc.7", path = "../macro", default-features = false }
 iroha_schema = { version = "=2.0.0-pre-rc.7", path = "../schema", default-features = false }
 
-<<<<<<< HEAD
-parity-scale-codec = { version = "2.3.1", default-features = false, optional = true, features = ["derive"] }
-serde_json = { version = "1.0", default-features = false, optional = true, features = ["alloc"] }
-serde = { version = "1.0", default-features = false, optional = true, features = ["derive"] }
-thiserror = { version = "1.0.28", default-features = false, optional = true }
-warp = { version = "0.3.2", default-features = false, optional = true }
-
-[dev-dependencies]
-iroha_data_model = { version = "=2.0.0-pre-rc.7", path = "../data_model" }
-iroha_logger = { version = "=2.0.0-pre-rc.7", path = "../logger" }
-=======
 parity-scale-codec = { version = "3.1.5", default-features = false, optional = true, features = ["derive"] }
 serde_json = { version = "1.0.83", default-features = false, optional = true, features = ["alloc"] }
 serde = { version = "1.0.142", default-features = false, optional = true, features = ["derive"] }
 thiserror = { version = "1.0.32", default-features = false, optional = true }
 warp = { version = "0.3.2", default-features = false, optional = true }
->>>>>>> 38242ca3
+
+[dev-dependencies]
+iroha_data_model = { version = "=2.0.0-pre-rc.7", path = "../data_model" }
+iroha_logger = { version = "=2.0.0-pre-rc.7", path = "../logger" }